const { execSync } = require('child_process');
const { chmodSync } = require('fs');
const { readFileSync, writeFileSync } = require('fs');

const cli = require.resolve('../../bin/cdktf');

exports.pre = () => {
  try {
    if (os.platform() === 'win32') {
      execSync('where pip')
    }
    else {
      execSync('which pip')
    }
  } catch {
    console.error(`Unable to find "pip".`)
    process.exit(1);
  }
};

exports.post = options => {
  // Terraform Cloud configuration settings if the organization name and workspace is set.
  if (options.OrganizationName != '') {
    console.log(`\nGenerating Terraform Cloud configuration for '${options.OrganizationName}' organization and '${options.WorkspaceName}' workspace.....`)
    terraformCloudConfig(options.$base, options.OrganizationName, options.WorkspaceName)
  }

  const pypi_cdktf = options.pypi_cdktf;
  if (!pypi_cdktf) {
    throw new Error(`missing context "pypi_cdktf"`);
  }

  writeFileSync('requirements.txt', pypi_cdktf, 'utf-8');
  execSync('pip install -r requirements.txt', { stdio: 'inherit' });
  chmodSync('main.py', '700');

<<<<<<< HEAD
  execSync(`\"${cli}\" get`, { stdio: 'inherit' });
=======
  execSync(`\"${process.execPath}\" \"${cli}\" get`, { stdio: 'inherit' });
>>>>>>> 714734b2
  execSync(`python3 ./main.py`);

  console.log(readFileSync('./help', 'utf-8'));
};

function terraformCloudConfig(baseName, organizationName, workspaceName) {
  template = readFileSync('./main.py', 'utf-8');

  const result = template.replace(`MyStack(app, "${baseName}")`, `stack = MyStack(app, "${baseName}")
stack.add_override('terraform.backend', {
  'remote': {
    'hostname': 'app.terraform.io',
    'organization': '${organizationName}',
    'workspaces': {
      'name': '${workspaceName}'
    }
  }
})`);

  writeFileSync('./main.py', result, 'utf-8');
}<|MERGE_RESOLUTION|>--- conflicted
+++ resolved
@@ -34,11 +34,7 @@
   execSync('pip install -r requirements.txt', { stdio: 'inherit' });
   chmodSync('main.py', '700');
 
-<<<<<<< HEAD
-  execSync(`\"${cli}\" get`, { stdio: 'inherit' });
-=======
   execSync(`\"${process.execPath}\" \"${cli}\" get`, { stdio: 'inherit' });
->>>>>>> 714734b2
   execSync(`python3 ./main.py`);
 
   console.log(readFileSync('./help', 'utf-8'));
