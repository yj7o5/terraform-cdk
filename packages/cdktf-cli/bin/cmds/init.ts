import yargs from 'yargs'
import * as readlineSync from 'readline-sync';
import { TerraformLogin } from './helper/terraform-login'
import * as fs from 'fs-extra';
import * as path from 'path';
import { sscaff } from 'sscaff';
import * as terraformCloudClient from './helper/terraform-cloud-client';
import * as chalk from 'chalk';
import { terraformCheck } from './terraform-check';
import { displayVersionMessage } from './version-check'
import { FUTURE_FLAGS } from 'cdktf/lib/features';

const chalkColour = new chalk.Instance();

const templatesDir = path.join(__dirname, '..', '..', 'templates');
const availableTemplates = fs.readdirSync(templatesDir).filter(x => !x.startsWith('.'));
const templates: string[] = [];
for (const template of availableTemplates) {
  templates.push(template)
}

// eslint-disable-next-line @typescript-eslint/no-var-requires
const pkg = require('../../package.json');
const constructsVersion = pkg.dependencies.constructs;

class Command implements yargs.CommandModule {
  public readonly command = 'init [OPTIONS]';
  public readonly describe = 'Create a new cdktf project from a template.';
  public readonly builder = (args: yargs.Argv) => args
    .showHelpOnFail(true)
    .option('template', { type: 'string', desc: 'The template name to be used to create a new project.' })
    .option('project-name', { type: 'string', desc: 'The name of the project.'})
    .option('project-description', { type: 'string', desc: 'The description of the project.'})
    .option('dist', { type: 'string', desc: 'Install dependencies from a "dist" directory (for development)' })
    .option('local', { type: 'boolean', desc: 'Use local state storage for generated Terraform.', default: false})
    .option('cdktf-version', { type: 'string', desc: 'The cdktf version to use while creating a new project.', default: pkg.version })
    .strict()
    .choices('template', templates);

  public async handler(argv: any) {
    await terraformCheck()
    await displayVersionMessage()

    if (fs.readdirSync('.').filter(f => !f.startsWith('.')).length > 0) {
      console.error(chalkColour`{redBright ERROR: Cannot initialize a project in a non-empty directory}`);
      process.exit(1);
    }

    let token = ""
    if (!argv.local) {
      // We ask the user to login to Terraform Cloud and set a token
      // If the user chooses not to use Terraform Cloud, we continue
      // without a token and set up the project.
      const terraformLogin = new TerraformLogin
      token = await terraformLogin.askToLogin();
    } else {
      console.log(chalkColour`{yellow Note: By supplying '--local' option you have chosen local storage mode for storing the state of your stack.
This means that your Terraform state file will be stored locally on disk in a file 'terraform.tfstate' in the root of your project.}`)
    }

    // Check if template was specified by the user
    let template = ""
    if (argv.template) {
      template = argv.template
    }

    // Gather information about the template and the project
    const templateInfo = await getTemplatePath(template);

    const projectInfo: any = await gatherInfo(token, templateInfo.Name, argv.projectName, argv.projectDescription);

    // Check if token is set so we can set up Terraform Cloud workspace
    // only set with the '--local' option is specified the user.
    if (token != "") {
      console.log(chalkColour`\n{whiteBright Setting up remote state backend and workspace in Terraform Cloud.}`);
      await terraformCloudClient.createWorkspace(projectInfo.OrganizationName, projectInfo.WorkspaceName, token);
    }

    const deps: any = await determineDeps(argv.cdktfVersion, argv.dist);

    const futureFlags = Object.entries(FUTURE_FLAGS).map(([key, value]) => `"${key}": "${value}"`).join(`,\n`);

    await sscaff(templateInfo.Path, '.', {
      ...deps, ...projectInfo, futureFlags
    });
  }
}

async function determineDeps(version: string, dist?: string): Promise<Deps> {
  const pythonVersion = version.replace(/-pre\./g, '.dev')

  if (dist) {
    const ret = {
      'npm_cdktf': path.resolve(dist, 'js', `cdktf@${version}.jsii.tgz`),
      'npm_cdktf_cli': path.resolve(dist, 'js', `cdktf-cli-${version}.tgz`),
<<<<<<< HEAD
      'pypi_cdktf': path.resolve(dist, 'python', `cdktf-${version.replace(/-/g, '_')}-py3-none-any.whl`),
      'mvn_cdktf': path.resolve(dist, 'java', `com/hashicorp/cdktf/${version}/cdktf-${version}.jar`),
      'nuget_cdktf': path.resolve(dist, 'dotnet', `Hashicorp.Cdktf.${version}.nupkg`)
=======
      'pypi_cdktf': path.resolve(dist, 'python', `cdktf-${pythonVersion}-py3-none-any.whl`),
      'mvn_cdktf': path.resolve(dist, 'java', `com/hashicorp/cdktf/${version}/cdktf-${version}.jar`)
>>>>>>> 23930d1c
    };

    for (const file of Object.values(ret)) {
      if (!(await fs.pathExists(file))) {
        throw new Error(`unable to find ${file} under the "dist" directory (${dist})`);
      }
    }

    const versions = {
      'cdktf_version': version,
      'constructs_version': constructsVersion,
    }

    return {
      ...ret,
      ...versions
    };
  }

  if (version === '0.0.0') {
    throw new Error(chalkColour`{redBright cannot use version 0.0.0, use --cdktf-version, --dist or CDKTF_DIST to install from a "dist" directory}`);
  }

  // determine if we want a specific pinned version or a version range we take
  // a pinned version if version includes a hyphen which means it is a
  // pre-release (e.g. "0.12.0-pre.e6834d3"). otherwise, we require a caret
  // version.
  const ver = version.includes('-') ? version : `^${version}`;

  return {
    'cdktf_version': version,
    'constructs_version': constructsVersion,
    'npm_cdktf': `cdktf@${ver}`,
    'npm_cdktf_cli': `cdktf-cli@${ver}`,
<<<<<<< HEAD
    'pypi_cdktf': `cdktf~=${version}`, // no support for pre-release
    'mvn_cdktf': version,
    'nuget_cdktf': version
=======
    'pypi_cdktf': `cdktf~=${pythonVersion}`,
    'mvn_cdktf': version
>>>>>>> 23930d1c
  };
}

async function gatherInfo(token: string, templateName: string, projectName: string, projectDescription: string): Promise<Project> {

  if (!projectName && !projectDescription) {
    console.log(chalkColour`\nWe will now set up the project. Please enter the details for your project.
If you want to exit, press {magenta ^C}.
`)
  }

  if (!projectName) {
    // Current working directory
    const currentDirectory = path.basename(process.cwd());
    projectName = readlineSync.question(chalkColour`{greenBright Project Name:} (default: '${currentDirectory}') `, { defaultInput: currentDirectory })
  }

  if (!projectDescription) {
    const projectDescriptionDefault = 'A simple getting started project for cdktf.'
    projectDescription = readlineSync.question(chalkColour`{greenBright Project Description:} (default: '${projectDescriptionDefault}') `, { defaultInput: projectDescriptionDefault })
  }

  const project: Project = {
    'Name': projectName,
    'Description': projectDescription,
    'OrganizationName': '',
    'WorkspaceName': ''
  }

  if (token != '') {
    console.log(chalkColour`\nDetected {blueBright Terraform Cloud} token.`)
    console.log(chalkColour`\nWe will now set up {blueBright Terraform Cloud} for your project.\n`)
    const organizationNames = await terraformCloudClient.getOrganizationNames(token);
    const organizationData = organizationNames.data;
    const organizationOptions = [];
    for (const organization of organizationData) {
      organizationOptions.push(organization.id)
    }

    // todo: add validation for the organization name and workspace. add error handling
    const organizationSelect = readlineSync.keyInSelect(organizationOptions, chalkColour`{blueBright Terraform Cloud Organization Name:} `)
    if (organizationSelect == -1) {
      process.exit(0);
    }
    const workspaceName = readlineSync.question(chalkColour`{blueBright Terraform Cloud Workspace Name:} (default: '${templateName}') `, { defaultInput: templateName } )
    project.OrganizationName = organizationOptions[organizationSelect]
    project.WorkspaceName = workspaceName
  }

  return project;
}

async function getTemplatePath(templateName: string): Promise<Template> {
  if (templateName == '') {
    // Prompt for template
    const selection = readlineSync.keyInSelect(templates, chalkColour`{whiteBright What template you want to use?}`)
    if (selection == -1) {
      process.exit(0);
    }
    templateName = templates[selection];
    console.log(chalkColour`\n{whiteBright Initializing a project using the {greenBright ${templateName}} template.}`);
  }

  const templatePath = path.join(templatesDir, templateName);

  return {
    'Name': templateName,
    'Path': templatePath
  }
}

interface Deps {
  npm_cdktf: string;
  npm_cdktf_cli: string;
  pypi_cdktf: string;
  mvn_cdktf: string;
  nuget_cdktf: string;
  cdktf_version: string;
  constructs_version: string;
}

interface Project {
  Name: string;
  Description: string;
  OrganizationName: string;
  WorkspaceName: string;
}

interface Template {
  Name: string;
  Path: string;
}

module.exports = new Command();<|MERGE_RESOLUTION|>--- conflicted
+++ resolved
@@ -93,14 +93,9 @@
     const ret = {
       'npm_cdktf': path.resolve(dist, 'js', `cdktf@${version}.jsii.tgz`),
       'npm_cdktf_cli': path.resolve(dist, 'js', `cdktf-cli-${version}.tgz`),
-<<<<<<< HEAD
-      'pypi_cdktf': path.resolve(dist, 'python', `cdktf-${version.replace(/-/g, '_')}-py3-none-any.whl`),
+      'pypi_cdktf': path.resolve(dist, 'python', `cdktf-${pythonVersion}-py3-none-any.whl`),
       'mvn_cdktf': path.resolve(dist, 'java', `com/hashicorp/cdktf/${version}/cdktf-${version}.jar`),
       'nuget_cdktf': path.resolve(dist, 'dotnet', `Hashicorp.Cdktf.${version}.nupkg`)
-=======
-      'pypi_cdktf': path.resolve(dist, 'python', `cdktf-${pythonVersion}-py3-none-any.whl`),
-      'mvn_cdktf': path.resolve(dist, 'java', `com/hashicorp/cdktf/${version}/cdktf-${version}.jar`)
->>>>>>> 23930d1c
     };
 
     for (const file of Object.values(ret)) {
@@ -135,14 +130,9 @@
     'constructs_version': constructsVersion,
     'npm_cdktf': `cdktf@${ver}`,
     'npm_cdktf_cli': `cdktf-cli@${ver}`,
-<<<<<<< HEAD
-    'pypi_cdktf': `cdktf~=${version}`, // no support for pre-release
+    'pypi_cdktf': `cdktf~=${pythonVersion}`,
     'mvn_cdktf': version,
     'nuget_cdktf': version
-=======
-    'pypi_cdktf': `cdktf~=${pythonVersion}`,
-    'mvn_cdktf': version
->>>>>>> 23930d1c
   };
 }
 
