---
layout: "cdktf"
page_title: "Project Setup"
sidebar_current: "cdktf"
description: "Build a CDKTF application from a template or existing HCL project, and configure storage for Terraform state."
---

# Project Setup

There are several ways to create a new CDK for Terraform (CDKTF) project, including creating a new application from a pre-built or custom template, or converting an existing HCL project. When you create a new project, you have the option of storing Terraform state locally, or using Terraform Cloud. This page discusses these setup options in more detail.

> **Hands On**: Check out our [CDK for Terraform Quick Start Demo](https://learn.hashicorp.com/tutorials/terraform/cdktf-install?in=terraform/cdktf) and language-specific [Get Started Tutorials](https://learn.hashicorp.com/collections/terraform/cdktf) on HashiCorp Learn.

## Initialize Project from a Template

Use `init` with a project template to automatically create and scaffold a new CDKTF project for your chosen programming language.
Templates generate a new application with the file structure needed for you to start to define infrastructure right away.

The `cdktf-cli` has pre-built templates for supported programming languages, or you can use a custom-built [remote template](/docs/cdktf/create-and-deploy/remote-templates.html).

```bash
$ cdktf init --template="templateName"
```

Use these template names for the available pre-built templates:

- `typescript`
- `python`
- `c#`
- `java`
- `go` (experimental)

### Use a Local Backend

Your application needs somewhere to store [Terraform state](https://www.terraform.io/docs/language/state/index.html). Add the `--local` flag to created a scaffolded project that is pre-configured to use a [local backend](https://www.terraform.io/docs/language/settings/backends/local.html). This means all terraform operations will happen on your local machine.

```
$ cdktf init --template="typescript" --local
```

### Use Terraform Cloud as a Remote Backend

If you don't want to store Terraform state locally, you can configure your app to use Terraform Cloud as a remote backend. Initialize a project without passing the `--local` flag, to prompt CDKTF to use your stored [Terraform Cloud](https://www.terraform.io/docs/cloud/index.html) credentials to create a new workspace for storing state. If you have no stored Terraform Cloud credentials, CDKTF will ask you to login.

The new scaffolded project is configured to use Terraform state with a [remote backend](https://www.terraform.io/docs/language/settings/backends/remote.html). Where the Terraform operations will happen depends on the configuration of the Terraform Cloud Workspace settings. When you create the workspace as part of the `cdktf init` command, Terraform operations will be run locally by default. You can configure the Terraform Cloud workspace to use remote operations instead (see below).

#### Terraform Cloud VCS Integration

Terraform Cloud supports [connecting to VCS providers](https://www.terraform.io/docs/cloud/vcs/index.html). To use the VCS integration, commit the synthesized Terraform config (the `cdktf.out` directory) alongside your code, so that Terraform Cloud can use it to deploy your infrastructure. On the General Settings page of your Terraform Cloud workspace [set the Terraform working directory](https://www.terraform.io/docs/cloud/workspaces/settings.html#terraform-working-directory) to the output directory of the stack you want to deploy. So for example, use `cdktf.out/stacks/dev` if your stack is named `dev`. Refer to the [Stacks documentation](/docs/cdktf/concepts/stacks.html) for more information about using stacks to separate the state management for multiple environments in an application.

~> **Important**: The synthesized Terraform config might contain credentials or other sensitive data that was provided as input for the `cdktf` application.

#### External CI service

If you prefer to keep the generated artifacts out of your repository, use any CI (Continuous Integration) service to build and deploy them instead. The CDK for Terraform CLI supports deploying to Terraform Cloud using either the local or remote execution mode. For more information on how runs work in Terraform Cloud, see [Terraform Runs and Remote Operations](https://www.terraform.io/docs/cloud/run/index.html).

In your CI steps use the `cdktf-cli` commands to synthesize your code and deploy your infrastructure:

```
cdktf deploy --auto-approve
```

## Project Configuration

<<<<<<< HEAD
Initializing your project with a template generates a basic project in your preferred programming language that you can customize for your use case. You can manage global configuration for your project by customizing the `cdktf.json` configuration file or the application context.

### `cdktf.json` Configuration File

Installing CDK for Terraform with a pre-built template generates a basic `cdktf.json` file in your root directory that you can customize for your application. This config file is where you can define the [providers](/docs/cdktf/concepts/fundamentals/providers.html) and [modules](docs/cdktf/concepts/fundamentals/modules.html) that should be added to the project, and also supply custom configuration settings for the application. Refer to the [cdktf.json documentation](/docs/cdktf/concepts/cdktf-json.html) for more detail.
=======
Installing CDK for Terraform with a pre-built template generates a basic `cdktf.json` file in your root directory that you can customize for your application. This config file is where you can define the [providers](/docs/cdktf/concepts/providers-and-resources.html) and [modules](docs/cdktf/concepts/modules.html) that should be added to the project, and also supply custom configuration settings for the application. Refer to the [cdktf.json documentation](/docs/cdktf/create-and-deploy/configuration-file.html) for more detail.
>>>>>>> 2ee8a18a

### Application Context

All of the classes in your application can access the application `context`, so it is an ideal place to store project configuration. Context becomes available to any construct in your application after you run `cdktf synth`.

You can configure context as a static value in `cdktf.json` by setting the `context` property.

```jsonc
{
  // ...
  "context": {
    "myConfig": "value"
  }
```

You can also provide context when instantiating the `App` class.

```ts
const app = new App({ context: { myConfig: "value" } });
```

The TypeScript example below uses `App` context to provide a custom tag value to an AWS EC2 instance.

```typescript
import { Construct } from "constructs";
import { App, TerraformStack } from "cdktf";
import { AwsProvider, Instance } from "./.gen/providers/aws";

class MyStack extends TerraformStack {
  constructor(scope: Construct, id: string) {
    super(scope, id);

    new AwsProvider(this, "aws", {
      region: "us-east-1",
    });

    new Instance(this, "Hello", {
      ami: "ami-2757f631",
      instanceType: "t2.micro",
      tags: {
        myConfig: this.node.getContext("myConfig"),
      },
    });
  }
}

const app = new App({ context: { myConfig: "value" } });
new MyStack(app, "hello-cdktf");
app.synth();
```

## Convert Existing HCL project

If you are creating a new project using the `typescript` template, you have the option to create the project from an existing HCL project. To convert an existing HCL project into Typescript, add the `--from-terraform-project` to the `init` command:

```
$ cdktf init --template=typescript --from-terraform-project /path/to/my/tf-hcl-project
```

### Example

Given this HCL configuration

```hcl
# File: /tmp/demo/main.tf

terraform {
  required_providers {
    random = {
      source = "hashicorp/random"
      version = "3.1.0"
    }
  }
}

provider "random" {
}

resource "random_pet" "server" {
}
```

When running the convert command like this in a new folder:

```sh
cdktf init --template=typescript --from-terraform-project /tmp/demo --local
```

`cdktf` will bootstrap a Typescript project and generate the configuration.

```jsonc
// File: /tmp/cdktf-demo/cdktf.json

{
  "language": "typescript",
  "app": "npm run --silent compile && node main.js",
  "projectId": "83684893-0e58-4a71-989a-ecb7c593a690",
  "terraformProviders": ["hashicorp/random@3.1.0"],
  "terraformModules": [],
  "context": {
    "excludeStackIdFromLogicalIds": "true",
    "allowSepCharsInLogicalIds": "true"
  }
}
```

```ts
// File: /tmp/cdktf-demo/main.ts

/*Provider bindings are generated by running cdktf get.
See https://github.com/hashicorp/terraform-cdk/blob/main/docs/working-with-cdk-for-terraform/using-providers.md#importing-providers-and-modules for more details.*/
import * as random from "./.gen/providers/random";

import { Construct } from "constructs";
import { App, TerraformStack } from "cdktf";

class MyStack extends TerraformStack {
  constructor(scope: Construct, name: string) {
    super(scope, name);

    new random.RandomProvider(this, "random", {});
    new random.Pet(this, "server", {});
  }
}

const app = new App();
new MyStack(app, "cdktf-demo");
app.synth();
```

Initializing a new CDKTF project from an HCL project is currently limited to projects that use the `typescript` template, but you can use the `cdktf convert` command to convert individual HCL files to another programming language. Refer to the [`cdktf convert` command documentation](/docs/cdktf/cli-reference/commands.html) for more information.<|MERGE_RESOLUTION|>--- conflicted
+++ resolved
@@ -62,15 +62,11 @@
 
 ## Project Configuration
 
-<<<<<<< HEAD
 Initializing your project with a template generates a basic project in your preferred programming language that you can customize for your use case. You can manage global configuration for your project by customizing the `cdktf.json` configuration file or the application context.
 
 ### `cdktf.json` Configuration File
 
-Installing CDK for Terraform with a pre-built template generates a basic `cdktf.json` file in your root directory that you can customize for your application. This config file is where you can define the [providers](/docs/cdktf/concepts/fundamentals/providers.html) and [modules](docs/cdktf/concepts/fundamentals/modules.html) that should be added to the project, and also supply custom configuration settings for the application. Refer to the [cdktf.json documentation](/docs/cdktf/concepts/cdktf-json.html) for more detail.
-=======
-Installing CDK for Terraform with a pre-built template generates a basic `cdktf.json` file in your root directory that you can customize for your application. This config file is where you can define the [providers](/docs/cdktf/concepts/providers-and-resources.html) and [modules](docs/cdktf/concepts/modules.html) that should be added to the project, and also supply custom configuration settings for the application. Refer to the [cdktf.json documentation](/docs/cdktf/create-and-deploy/configuration-file.html) for more detail.
->>>>>>> 2ee8a18a
+Installing CDK for Terraform with a pre-built template generates a basic `cdktf.json` file in your root directory that you can customize for your application. This config file is where you can define the [providers](/docs/cdktf/concepts/fundamentals/providers.html) and [modules](docs/cdktf/concepts/fundamentals/modules.html) that should be added to the project, and also supply custom configuration settings for the application. Refer to the [cdktf.json documentation](/docs/cdktf/create-and-deploy/configuration-file.html) for more detail.
 
 ### Application Context
 
