import { TemplateServer } from "./template-server";
import { spawn } from 'child_process';

const { execSync } = require("child_process");
const os = require("os");
const path = require("path");
const fs = require("fs");

export class TestDriver {
  public env: Record<string, string>
  public workingDirectory: string;

  constructor(public rootDir: string, addToEnv: Record<string, string> = {}) {
    this.env = Object.assign({ CI: 1 }, process.env, addToEnv);
  }

  private async exec(command: string, args: string[] = []) {
    try {
<<<<<<< HEAD
      return execSync(command, { stdio: "pipe", env: this.env });
    } catch(e) {
=======
      await new Promise((resolve, reject) => {
        const stdout = [], stderr = [];
        const process = spawn(command, args, { shell: true, stdio: 'pipe', env: this.env },);
        process.stdout.on('data', (data) => {
          stdout.push(data.toString());
        });
        process.stderr.on('data', (data) => {
          stderr.push(data.toString());
        });
        process.on('close', (code) => {
          if (code === 0) {
            resolve({
              stdout: stdout.join('\n'),
              stderr: stderr.join('\n'),
            });
          } else {
            const error = new Error(`spawned command ${command} with args ${args} failed with exit code ${code}`);
            (error as any).code = code;
            (error as any).stdout = stdout.join('\n');
            (error as any).stderr = stderr.join('\n');
            reject(error);
          }
        });
      });
    } catch (e) {
>>>>>>> 6d607573
      console.log(e.stdout.toString())
      console.error(e.stderr.toString())
      throw e;
    }
  }

  switchToTempDir = () => {
    const pathName = path.join(os.tmpdir(), "test");
    this.workingDirectory = fs.mkdtempSync(pathName);
    process.chdir(this.workingDirectory);
  }

  copyFiles = (...fileNames) => {
    for (const fileName of fileNames) {
      fs.copyFileSync(path.join(this.rootDir, fileName), fileName);
    }
  }

  copyFile = (source, dest) => {
    fs.copyFileSync(path.join(this.rootDir, source), dest);
  }

  synthesizedStack = (stackName: string) => {
    return fs.readFileSync(path.join(this.workingDirectory, 'cdktf.out', 'stacks', stackName, 'cdk.tf.json'), 'utf-8')
  }

  init = async (template: string) => {
    await this.exec(
      `cdktf init --template ${template} --project-name="typescript-test" --project-description="typescript test app" --local`
    );
  }

  get = async () => {
    await this.exec(`cdktf get`);
  }

<<<<<<< HEAD
  synth = (flags?: string) => {
    return this.execSync(`cdktf synth ${flags ? flags : ''}`).toString();
=======
  synth = async () => {
    await this.exec(`cdktf synth`);
>>>>>>> 6d607573
  }

  list = (flags?: string) => {
    return this.execSync(`cdktf list ${flags ? flags : ''}`).toString();
  }

  diff = (stackName?: string) => {
    return execSync(`cdktf diff ${stackName ? stackName : ''}`, { env: this.env }).toString();
  }

  deploy = (stackName?: string) => {
    return execSync(`cdktf deploy ${stackName ? stackName : ''} --auto-approve`, { env: this.env }).toString();
  }

  destroy = (stackName?: string) => {
    return execSync(`cdktf destroy ${stackName ? stackName : ''} --auto-approve`, { env: this.env }).toString();
  }

  setupTypescriptProject = async () => {
    this.switchToTempDir()
    await this.init('typescript')
    this.copyFiles('main.ts', 'cdktf.json')
    await this.get()
  }

  setupPythonProject = async () => {
    this.switchToTempDir()
    await this.init('python')
    this.copyFiles('main.py', 'cdktf.json')
    await this.get()
  }

  setupCsharpProject = async () => {
    this.switchToTempDir()
    await this.init('csharp')
    this.copyFiles('Main.cs', 'cdktf.json')
    await this.get()
    execSync('dotnet add reference .gen/aws/aws.csproj', { stdio: 'inherit', env: this.env });
  }

  setupJavaProject = async () => {
    this.switchToTempDir()
    await this.init('java')
    this.copyFiles('cdktf.json')
    this.copyFile('Main.java', 'src/main/java/com/mycompany/app/Main.java')
    await this.get()
  }

  setupRemoteTemplateProject = async (overrideUrl?: string) => {
    const templateServer = new TemplateServer(path.resolve(__dirname, '..', 'packages/cdktf-cli/templates/typescript'));
    try {
      const url = await templateServer.start();
      this.switchToTempDir()
      await this.init(overrideUrl || url)
      this.copyFiles('cdktf.json')
      await this.get()
    } finally {
      await templateServer.stop();
    }
  }
}


<|MERGE_RESOLUTION|>--- conflicted
+++ resolved
@@ -14,13 +14,9 @@
     this.env = Object.assign({ CI: 1 }, process.env, addToEnv);
   }
 
-  private async exec(command: string, args: string[] = []) {
+  private async exec(command: string, args: string[] = []): Promise<{stdout: string, stderr: string}> {
     try {
-<<<<<<< HEAD
-      return execSync(command, { stdio: "pipe", env: this.env });
-    } catch(e) {
-=======
-      await new Promise((resolve, reject) => {
+      return await new Promise((resolve, reject) => {
         const stdout = [], stderr = [];
         const process = spawn(command, args, { shell: true, stdio: 'pipe', env: this.env },);
         process.stdout.on('data', (data) => {
@@ -45,7 +41,6 @@
         });
       });
     } catch (e) {
->>>>>>> 6d607573
       console.log(e.stdout.toString())
       console.error(e.stderr.toString())
       throw e;
@@ -82,17 +77,12 @@
     await this.exec(`cdktf get`);
   }
 
-<<<<<<< HEAD
-  synth = (flags?: string) => {
-    return this.execSync(`cdktf synth ${flags ? flags : ''}`).toString();
-=======
-  synth = async () => {
-    await this.exec(`cdktf synth`);
->>>>>>> 6d607573
+  synth = async (flags?: string) => {
+    return await this.exec(`cdktf synth ${flags ? flags : ''}`);
   }
 
   list = (flags?: string) => {
-    return this.execSync(`cdktf list ${flags ? flags : ''}`).toString();
+    return execSync(`cdktf list ${flags ? flags : ''}`, { env: this.env}).toString();
   }
 
   diff = (stackName?: string) => {
