{
  "language": "typescript",
  "app": "npm run --silent compile && node main.js",
  "terraformProviders": [
<<<<<<< HEAD
    "aws@~> 3.0"
  ]
=======
    "aws@~> 3.22"
  ],
  "projectId": "8069a925-1bf4-4bc7-a2bb-01e1d0e856b9"
>>>>>>> 48f3cb9d
}<|MERGE_RESOLUTION|>--- conflicted
+++ resolved
@@ -2,12 +2,7 @@
   "language": "typescript",
   "app": "npm run --silent compile && node main.js",
   "terraformProviders": [
-<<<<<<< HEAD
     "aws@~> 3.0"
-  ]
-=======
-    "aws@~> 3.22"
   ],
   "projectId": "8069a925-1bf4-4bc7-a2bb-01e1d0e856b9"
->>>>>>> 48f3cb9d
 }