--- conflicted
+++ resolved
@@ -27,15 +27,11 @@
     "examples:synth:python": "lerna run --parallel --scope @examples/python* synth",
     "examples:synth:typescript": "lerna run --parallel --scope @examples/typescript* synth",
     "examples:integration": "test/run-against-dist yarn examples:reinstall && yarn examples:build && yarn examples:synth",
-<<<<<<< HEAD
     "examples:integration:java": "test/run-against-dist yarn examples:reinstall:java && yarn examples:build:java && yarn examples:synth:java",
     "examples:integration:csharp": "test/run-against-dist yarn examples:reinstall:csharp && yarn examples:build:csharp && yarn examples:synth:csharp",
     "examples:integration:python": "test/run-against-dist yarn examples:reinstall:python && yarn examples:build:python && yarn examples:synth:python",
     "examples:integration:typescript": "test/run-against-dist yarn examples:reinstall:typescript && yarn examples:build:typescript && yarn examples:synth:typescript",
-    "test": "lerna run test",
-=======
     "test": "lerna run --scope cdktf* test",
->>>>>>> 6137dbaa
     "watch": "lerna run --parallel  --stream  --scope cdktf* watch-preserve-output",
     "link-packages": "lerna exec --scope cdktf* yarn link",
     "integration": "test/run-against-dist test/test-all.sh",
