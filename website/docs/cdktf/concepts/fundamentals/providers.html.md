--- conflicted
+++ resolved
@@ -14,18 +14,13 @@
 
 Terraform uses providers to provision [resources](https://www.terraform.io/docs/language/resources/index.html), which describe one or more infrastructure objects like virtual networks and compute instances. Each provider on the [Terraform Registry](https://registry.terraform.io/) has documentation detailing available resources and their configuration options.
 
-<<<<<<< HEAD
 In your CDK for Terraform (CDKTF) application, you will use your preferred programming language to define the resources you want Terraform to manage on one or more providers. This page provides details about how to use providers and resources in your application and how to use [escape hatches](#escape-hatch) to change resource behavior when necessary.
 
-
 ## Providers
 
 You can install pre-built providers, import providers from the Terraform Registry, or reference local providers to define resources for your application. CDKTF generates the required code bindings from the providers you define in [`cdktf.json`](/docs/cdktf/create-and-deploy/configuration.html). This allows you to define resources for that provider in your preferred programming language.
 
 ### Install Pre-built Providers
-=======
-## Pre-built Providers
->>>>>>> b168eddd
 
 We offer several popular providers as pre-built packages. The [Terraform CDK Providers](https://github.com/terraform-cdk-providers) page has a complete list, but available providers include:
 
@@ -232,10 +227,8 @@
 - [Implied Local Mirrors](https://www.terraform.io/docs/cli/config/config-file.html#implied-local-mirror-directories)
 - [Development Overrides](https://www.terraform.io/docs/cli/config/config-file.html#development-overrides-for-provider-developers)
 
-<<<<<<< HEAD
 Once configured properly, you can reference these providers in the `cdktf.json` config file the same way that you reference providers in the Terraform Registry.
 
-
 ## Resources
 
 Resources are the most important element when defining infrastructure in CDKTF applications. Each resource describes one or more infrastructure objects, such as virtual networks, compute instances, or higher-level components such as DNS records.
@@ -246,7 +239,7 @@
 
 The TypeScript example below defines a [DynamoDB table](https://registry.terraform.io/providers/hashicorp/aws/latest/docs/resources/dynamodb_table) resource on the AWS provider.
 
-``` typescript
+```typescript
 export class HelloTerra extends TerraformStack {
   constructor(scope: Construct, id: string) {
     super(scope, id);
@@ -271,7 +264,6 @@
 ### Import Existing Resources
 
 TODO: Add something about how you import existing resources. Please also provide an example :-)
-
 
 ### Escape Hatch
 
@@ -359,7 +351,4 @@
     }
   }
 }
-```
-=======
-Once configured properly, you can reference these providers in the `cdktf.json` config file the same way that you reference providers in the Terraform Registry.
->>>>>>> b168eddd
+```