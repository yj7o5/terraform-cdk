--- conflicted
+++ resolved
@@ -1,11 +1,6 @@
 ---
-<<<<<<< HEAD
-layout: "docs"
-page_title: "Architecture"
-=======
 layout: "cdktf"
 page_title: "CDKTF Architecture"
->>>>>>> 2ee8a18a
 sidebar_current: "cdktf"
 description: "Key CDK for Terraform components and application structure."
 ---
