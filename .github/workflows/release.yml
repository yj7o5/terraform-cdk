name: Release
on:
  push:
    branches:
      - master

jobs:
  build_artifact:
    if: github.repository == 'hashicorp/terraform-cdk'
    runs-on: ubuntu-latest
    container:
      image: hashicorp.jfrog.io/docker/hashicorp/jsii-terraform
    env:
      CHECKPOINT_DISABLE: "1"

    steps:
      - uses: actions/checkout@v2
      - name: installing dependencies
        run: |
          yarn install
      - name: compile
        run: |
          tools/align-version.sh
          yarn build
      - name: test
        run: |
          yarn test
      - name: create bundle
        run: yarn package
      - name: integration tests
        run: yarn integration
        env:
          TERRAFORM_CLOUD_TOKEN: ${{ secrets.TERRAFORM_CLOUD_TOKEN }}
      - name: Upload artifact
        uses: actions/upload-artifact@v1
        with:
          name: dist
          path: dist
      - name: Release to github
        run: yarn release-github
        env:
          GITHUB_TOKEN: ${{ secrets.GITHUB_TOKEN }}

  release_npm:
    name: Release to Github Packages NPM regitry
    needs: build_artifact
    runs-on: ubuntu-latest
    container:
      image: hashicorp.jfrog.io/docker/hashicorp/jsii-terraform
    steps:
      - name: Download build artifacts
        uses: actions/download-artifact@v1
        with:
          name: dist
      - name: Release
        run: npx -p jsii-release jsii-release-npm
        env:
          NPM_TOKEN: ${{ secrets.NPM_TOKEN }}

  release_pypi:
    name: Release to PyPi
    needs: build_artifact
    runs-on: ubuntu-latest
    container:
      image: jsii/superchain
    steps:
      - name: Download build artifacts
        uses: actions/download-artifact@v1
        with:
          name: dist
      - name: Release
        run: npx -p jsii-release jsii-release-pypi
        env:
          TWINE_USERNAME: ${{ secrets.TWINE_USERNAME }}
          TWINE_PASSWORD: ${{ secrets.TWINE_PASSWORD }}

  release_maven:
    name: Release to Maven
    needs: build_artifact
    runs-on: ubuntu-latest
    if: false # Disable until maven credentials are setup
    container:
      image: jsii/superchain
    steps:
      - name: Download build artifacts
        uses: actions/download-artifact@v1
        with:
          name: dist
      - name: Release
        run: npx -p jsii-release jsii-release-maven
        env:
          MAVEN_USERNAME: ${{ secrets.MAVEN_USERNAME }}
          MAVEN_PASSWORD: ${{ secrets.MAVEN_PASSWORD }}
          MAVEN_GPG_PRIVATE_KEY: ${{ secrets.MAVEN_GPG_PRIVATE_KEY }}
          MAVEN_STAGING_PROFILE_ID: ${{ secrets.MAVEN_STAGING_PROFILE_ID }}

  release_maven_github:
    name: Release to GitHub Maven
    needs: build_artifact
    runs-on: ubuntu-latest
    container:
      image: hashicorp.jfrog.io/docker/hashicorp/jsii-terraform
    steps:
      - name: Download dist
        uses: actions/download-artifact@v2
        with:
          name: dist
          path: dist
      - name: Release
        run: npx -p jsii-release jsii-release-maven
        env:
          MAVEN_PASSWORD: ${{ secrets.GITHUB_TOKEN }}
          MAVEN_USERNAME: ${{ github.actor }}
          MAVEN_SERVER_ID: github
          MAVEN_REPOSITORY_URL: "https://maven.pkg.github.com/${{ github.repository }}"

<<<<<<< HEAD
  release_nuget_github:
    name: Release to GitHub NuGet
    needs: build_artifact
    runs-on: ubuntu-latest
    container:
      image: hashicorp/jsii-terraform
    steps:
      - name: Download dist
        uses: actions/download-artifact@v2
        with:
          name: dist
          path: dist
      - name: Release
        run: npx -p jsii-release jsii-release-nuget
        env:
          NUGET_API_KEY: ${{ secrets.GITHUB_TOKEN }}
          NUGET_SERVER: "https://nuget.pkg.github.com/${{ github.repository }}"
          
=======
>>>>>>> 9fa5cddc
  release_homebrew:
    name: Release to Homebrew
    # The branch or tag ref that triggered the workflow run.
    if: startsWith(github.event.head_commit.message, 'Bump version')
    needs: release_npm
    runs-on: ubuntu-latest
    steps:
      # extract version number from package.json
      - uses: actions/checkout@v2
      - name: version
        id: get_version
        run: |
          version=$(node -p "require('./package.json').version")
          echo "::set-output name=version::${version}"
      # A PR will be sent to github.com/Homebrew/homebrew-core to update this formula:
      - uses: mislav/bump-homebrew-formula-action@v1
        with:
          formula-name: cdktf
          download-url: https://registry.npmjs.org/cdktf-cli/-/cdktf-cli-${{ steps.get_version.outputs.version }}.tgz
          commit-message: cdktf ${{ steps.get_version.outputs.version }}
        env:
          COMMITTER_TOKEN: ${{ secrets.HOMEBREW_COMMITTER_TOKEN }}<|MERGE_RESOLUTION|>--- conflicted
+++ resolved
@@ -114,7 +114,6 @@
           MAVEN_SERVER_ID: github
           MAVEN_REPOSITORY_URL: "https://maven.pkg.github.com/${{ github.repository }}"
 
-<<<<<<< HEAD
   release_nuget_github:
     name: Release to GitHub NuGet
     needs: build_artifact
@@ -132,9 +131,7 @@
         env:
           NUGET_API_KEY: ${{ secrets.GITHUB_TOKEN }}
           NUGET_SERVER: "https://nuget.pkg.github.com/${{ github.repository }}"
-          
-=======
->>>>>>> 9fa5cddc
+
   release_homebrew:
     name: Release to Homebrew
     # The branch or tag ref that triggered the workflow run.
