--- conflicted
+++ resolved
@@ -14,12 +14,7 @@
 
 CDK for Terraform allows you to import both local providers and providers from the [Terraform Registry](https://registry.terraform.io/). The import process extracts the provider's schema and converts it into classes that you can use in your CDKTF application. This allows you to define resources for that provider in your preferred programming language.
 
-<<<<<<< HEAD
-## Prebuilt Providers
-=======
-
 ## Pre-built Providers
->>>>>>> d1e683a3
 
 We offer several popular providers as pre-built packages. The [Terraform CDK Providers](https://github.com/terraform-cdk-providers) page has a complete list, but available providers include:
 
@@ -70,13 +65,8 @@
 
 ### Add Provider to `cdktf.json`
 
-<<<<<<< HEAD
-To use a new provider, first add it to the "terraformProviders" array in `cdktf.json`.
+To use a new provider, first add it to the "terraformProviders" array in the [`cdktf.json` file](/docs/cdktf/create-and-deploy/configuration.html).
 For example, this is how you could add [DNS Simple](https://www.terraform.io/docs/providers/dnsimple/index.html) provider:
-=======
-To use a new provider, first add it to the "terraformProviders" array in the [`cdktf.json` file](/docs/cdktf/create-and-deploy/configuration.html).
-For example, this is how you could add [DNS Simple](https://www.terraform.io/docs/providers/dnsimple/index.html) provider:  
->>>>>>> d1e683a3
 
 ```json
 {
