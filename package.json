{
  "name": "root",
  "version": "0.6.2",
  "private": true,
  "scripts": {
    "build": "lerna run --scope cdktf* --scope @cdktf/* build",
    "format": "prettier --write .",
    "package": "lerna run package && tools/collect-dist.sh",
    "package:python": "lerna run package:python && tools/collect-dist.sh",
    "package:java": "lerna run package:java && tools/collect-dist.sh",
    "package:dotnet": "lerna run package:dotnet && tools/collect-dist.sh",
    "package:js": "lerna run package:js && tools/collect-dist.sh",
    "package-windows": "lerna run package && tools\\collect-dist.bat",
<<<<<<< HEAD
    "pretest": "prettier --check .",
=======
    "bootstrap-plugin-cache": "./test/run-against-dist ./tools/bootstrap-plugin-cache.sh",
    "examples:integration": "test/run-against-dist tools/build-examples.sh",
    "examples:integration:java": "test/run-against-dist tools/build-examples-sequential.sh java",
    "examples:integration:csharp": "test/run-against-dist tools/build-examples.sh csharp",
    "examples:integration:python": "test/run-against-dist tools/build-examples.sh python",
    "examples:integration:typescript": "test/run-against-dist tools/build-examples-sequential.sh typescript",
    "examples:integration:go": "test/run-against-dist tools/build-examples-sequential.sh go",
    "pretest": "yarn lint:workspace && prettier --check .",
>>>>>>> 6ff70ce0
    "test": "lerna run --scope cdktf* --scope @cdktf/* test",
    "watch": "lerna run --parallel  --stream --scope @cdktf/* --scope cdktf* watch-preserve-output",
    "lint:workspace": "eslint .",
    "link-packages": "lerna exec --scope cdktf* --scope @cdktf/* yarn link",
    "integration": "cd test && ./run-against-dist npx jest --runInBand",
    "integration:typescript": "cd test && ./run-against-dist npx jest --runInBand typescript",
    "integration:python": "cd test && ./run-against-dist npx jest --runInBand python",
    "integration:csharp": "cd test && ./run-against-dist npx jest --runInBand csharp",
    "integration:java": "cd test && ./run-against-dist npx jest --runInBand java",
    "integration:go": "cd test && ./run-against-dist npx jest --runInBand go",
    "integration:windows": "cd test && run-against-dist.bat \"npx jest --runInBand\"",
    "integration:windows:typescript": "cd test && run-against-dist.bat \"npx jest --runInBand typescript\"",
    "integration:windows:python": "cd test && run-against-dist.bat \"npx jest --runInBand python\"",
    "integration:windows:csharp": "cd test && run-against-dist.bat \"npx jest --runInBand csharp\"",
    "integration:windows:java": "cd test && run-against-dist.bat \"npx jest --runInBand java\"",
    "integration:windows:go": "cd test && run-against-dist.bat \"npx jest --runInBand go\"",
    "release-github": "tools/release-github.sh",
    "build-docker-jsii": "docker build -t hashicorp/jsii-terraform .",
    "push-docker-jsii": "docker push hashicorp/jsii-terraform",
    "dist-clean": "lerna run dist-clean --stream && rm -rf dist",
    "prepare": "husky install"
  },
  "workspaces": {
    "packages": [
      "packages/*",
      "packages/@cdktf/*",
      "examples/*",
      "examples/python/*",
      "examples/typescript/*",
      "examples/typescript/backends/*",
      "examples/java/*",
      "examples/csharp/*",
      "examples/go/*",
      ".yalc/*",
      ".yalc/@*/*"
    ],
    "nohoist": [
      "archiver",
      "**/archiver",
      "**/archiver/**"
    ]
  },
  "devDependencies": {
    "changelog-parser": "^2.8.0",
    "husky": ">=6",
    "lerna": "^4.0.0",
    "lint-staged": ">=10",
    "prettier": "^2.3.1",
    "eslint-plugin-import": "^2.24.2",
    "eslint-plugin-monorepo": "^0.3.2",
    "@typescript-eslint/eslint-plugin": "^4.28.1",
    "@typescript-eslint/parser": "^4.28.1",
    "eslint": "^7.29.0"
  },
  "lint-staged": {
    "**/*.{ts,tsx,js,css,md}": "prettier --write"
  },
  "eslintConfig": {
    "parser": "@typescript-eslint/parser",
    "plugins": [
      "@typescript-eslint",
      "monorepo"
    ],
    "settings": {
      "react": {
        "version": "detect"
      }
    },
    "rules": {
      "monorepo/no-relative-import": "error"
    },
    "ignorePatterns": [
      "node_modules",
      "dist",
      "coverage",
      "*.d.ts",
      "*.js"
    ]
  }
}<|MERGE_RESOLUTION|>--- conflicted
+++ resolved
@@ -11,18 +11,7 @@
     "package:dotnet": "lerna run package:dotnet && tools/collect-dist.sh",
     "package:js": "lerna run package:js && tools/collect-dist.sh",
     "package-windows": "lerna run package && tools\\collect-dist.bat",
-<<<<<<< HEAD
-    "pretest": "prettier --check .",
-=======
-    "bootstrap-plugin-cache": "./test/run-against-dist ./tools/bootstrap-plugin-cache.sh",
-    "examples:integration": "test/run-against-dist tools/build-examples.sh",
-    "examples:integration:java": "test/run-against-dist tools/build-examples-sequential.sh java",
-    "examples:integration:csharp": "test/run-against-dist tools/build-examples.sh csharp",
-    "examples:integration:python": "test/run-against-dist tools/build-examples.sh python",
-    "examples:integration:typescript": "test/run-against-dist tools/build-examples-sequential.sh typescript",
-    "examples:integration:go": "test/run-against-dist tools/build-examples-sequential.sh go",
     "pretest": "yarn lint:workspace && prettier --check .",
->>>>>>> 6ff70ce0
     "test": "lerna run --scope cdktf* --scope @cdktf/* test",
     "watch": "lerna run --parallel  --stream --scope @cdktf/* --scope cdktf* watch-preserve-output",
     "lint:workspace": "eslint .",
