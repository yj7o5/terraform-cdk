name: Examples Integration
on:
  pull_request:
    paths-ignore:
      - '**.md'
      - 'docs/**'

jobs:
  build:
    runs-on: ubuntu-latest
    strategy:
      matrix:
<<<<<<< HEAD
        terraform: ["0.15.4"]
        target: ["python", "csharp", "java", "typescript"]
=======
        terraform: ["0.14.7"]
        target: ["python", "csharp", "java", "typescript", "go"]
>>>>>>> ca21ff96
    container:
      image: docker.mirror.hashicorp.services/hashicorp/jsii-terraform
    env:
      TF_PLUGIN_CACHE_DIR: "/root/.terraform.d/plugin-cache"
      CHECKPOINT_DISABLE: "1"
    steps:
      - uses: actions/checkout@v2
      - name: installing dependencies
        run: |
          yarn install
      - name: compile
        run: |
          yarn build
        env:
          TERRAFORM_BINARY_NAME: "terraform${{ matrix.terraform }}"
      - name: create bundle
        run: yarn package
      - name: bootstrap plugin cache
        run:
          yum install -y jq && yarn bootstrap-plugin-cache
        env:
          TERRAFORM_BINARY_NAME: "terraform${{ matrix.terraform }}"
      - name: examples integration tests
        run: yarn examples:integration:${TEST_TARGET}
        env:
          GITHUB_TOKEN: "${{ secrets.GITHUB_TOKEN }}"
          TEST_TARGET: "${{ matrix.target }}"
          TERRAFORM_BINARY_NAME: "terraform${{ matrix.terraform }}"
          MAVEN_OPTS: "-Xmx3G"<|MERGE_RESOLUTION|>--- conflicted
+++ resolved
@@ -10,13 +10,8 @@
     runs-on: ubuntu-latest
     strategy:
       matrix:
-<<<<<<< HEAD
         terraform: ["0.15.4"]
-        target: ["python", "csharp", "java", "typescript"]
-=======
-        terraform: ["0.14.7"]
         target: ["python", "csharp", "java", "typescript", "go"]
->>>>>>> ca21ff96
     container:
       image: docker.mirror.hashicorp.services/hashicorp/jsii-terraform
     env:
