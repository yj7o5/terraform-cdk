{
  "name": "cdktf-cli",
  "version": "0.0.0",
  "description": "CDK for Terraform CLI",
  "bin": {
    "cdktf": "bin/cdktf"
  },
  "scripts": {
    "build": "tsc",
    "watch": "tsc -w",
    "watch-preserve-output": "tsc -w --preserveWatchOutput",
    "lint": "eslint . --ext .ts,.tsx",
    "lint:fix": "eslint . --ext .ts,.tsx --fix",
    "test": "yarn lint && jest",
    "jest-watch": "jest --watch",
    "package": "./package.sh",
    "dist-clean": "rm -rf dist"
  },
  "repository": {
    "type": "git",
    "url": "git://github.com/hashicorp/terraform-cdk.git",
    "directory": "packages/cdktf-cli"
  },
  "author": {
    "name": "HashiCorp",
    "url": "https://hashicorp.com"
  },
  "license": "MPL-2.0",
  "dependencies": {
    "@apollo/client": "^3.3.21",
    "@cdktf/hcl2cdk": "0.0.0",
    "@cdktf/hcl2json": "0.0.0",
    "@graphql-tools/graphql-file-loader": "^6.2.7",
    "@graphql-tools/load": "^6.2.8",
    "@skorfmann/ink-confirm-input": "^3.0.0",
    "@skorfmann/terraform-cloud": "^1.10.1",
    "@types/node": "^14.0.26",
    "apollo-server-core": "^3.0.2",
    "apollo-server-express": "^3.0.2",
    "archiver": "^5.1.0",
    "cdktf": "0.0.0",
    "chalk": "^4.1.0",
    "chokidar": "^3.5.2",
    "codemaker": "^0.22.0",
    "constructs": "^3.3.75",
    "cross-fetch": "^3.1.4",
    "date-fns": "^2.22.1",
    "detect-port": "^1.3.0",
    "execa": "^5.1.1",
    "express": "^4.17.1",
    "extract-zip": "^2.0.1",
    "follow-redirects": "^1.13.3",
    "fs-extra": "^8.1.0",
    "graphql": "^15.5.1",
    "graphql-subscriptions": "^1.2.1",
    "indent-string": "^4.0.0",
    "ink": "^3.0.8",
    "ink-spinner": "^4.0.1",
    "inquirer": "^8.1.2",
    "ink-use-stdout-dimensions": "^1.0.5",
    "jsii-srcmak": "^0.1.272",
    "lodash.isequal": "^4.5.0",
    "log4js": "^6.3.0",
    "open": "^7.0.4",
    "parse-gitignore": "^1.0.1",
    "react": "<17.0.0",
    "semver": "^7.3.2",
    "sscaff": "^1.2.0",
    "stream-buffers": "^3.0.2",
    "strip-ansi": "^6.0.0",
    "subscriptions-transport-ws": "^0.9.19",
    "utility-types": "^3.10.0",
    "uuid": "^8.3.0",
<<<<<<< HEAD
    "yargs": "^17.0",
=======
    "ws": "^7.5.3",
    "yargs": "^15.1.0",
>>>>>>> 2baf75f5
    "zod": "^1.11.7"
  },
  "eslintConfig": {
    "parser": "@typescript-eslint/parser",
    "plugins": [
      "@typescript-eslint"
    ],
    "settings": {
      "react": {
        "version": "detect"
      }
    },
    "extends": [
      "eslint:recommended",
      "plugin:@typescript-eslint/eslint-recommended",
      "plugin:@typescript-eslint/recommended",
      "plugin:react/recommended",
      "plugin:react-hooks/recommended",
      "prettier"
    ],
    "rules": {
      "@typescript-eslint/no-explicit-any": 0,
      "@typescript-eslint/explicit-function-return-type": 0,
      "@typescript-eslint/no-use-before-define": 0,
      "@typescript-eslint/explicit-module-boundary-types": 0,
      "@typescript-eslint/no-var-requires": 0,
      "react/no-unescaped-entities": 0,
      "no-sequences": "error",
      "no-irregular-whitespace": [
        "error",
        {
          "skipTemplates": true
        }
      ]
    },
    "ignorePatterns": [
      "node_modules",
      "dist",
      "coverage"
    ]
  },
  "devDependencies": {
    "@types/archiver": "^5.1.0",
    "@types/detect-port": "^1.3.1",
    "@types/follow-redirects": "^1.13.0",
    "@types/fs-extra": "^8.1.0",
    "@types/ink": "^2.0.3",
    "@types/ink-spinner": "^3.0.0",
    "@types/inquirer": "^7.3.3",
    "@types/jest": "^25.1.2",
    "@types/json-schema": "^7.0.4",
    "@types/lodash.isequal": "^4.5.5",
    "@types/nock": "^11.1.0",
    "@types/parse-gitignore": "^1.0.0",
    "@types/react": "^16.9.35",
    "@types/semver": "^7.1.0",
    "@types/stream-buffers": "^3.0.3",
    "@types/uuid": "^8.3.0",
    "@types/ws": "^7.4.6",
    "@typescript-eslint/eslint-plugin": "^4.28.1",
    "@typescript-eslint/parser": "^4.28.1",
    "eslint": "^7.29.0",
    "eslint-config-prettier": "^8.3.0",
    "eslint-plugin-react": "^7.20.0",
    "eslint-plugin-react-hooks": "^4.2.0",
    "ink-testing-library": "^2.0.0",
    "jest": "^26.6.3",
    "nock": "^13.0.7",
    "ts-jest": "^26.4.4",
    "typescript": "^3.9.7"
  }
}<|MERGE_RESOLUTION|>--- conflicted
+++ resolved
@@ -71,12 +71,8 @@
     "subscriptions-transport-ws": "^0.9.19",
     "utility-types": "^3.10.0",
     "uuid": "^8.3.0",
-<<<<<<< HEAD
     "yargs": "^17.0",
-=======
     "ws": "^7.5.3",
-    "yargs": "^15.1.0",
->>>>>>> 2baf75f5
     "zod": "^1.11.7"
   },
   "eslintConfig": {
