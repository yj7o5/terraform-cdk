{
  "language": "java",
  "app": "../gradlew -q :common:run",
  "output": "./",
  "codeMakerOutput": "./src/main/java/imports",
  "terraformProviders": [
<<<<<<< HEAD
    "aws@~> 3.0"
=======
    "hashicorp/vsphere@~> 2.0.2"
>>>>>>> 48f3cb9d
  ],
  "context": {
    "excludeStackIdFromLogicalIds": true,
    "allowSepCharsInLogicalIds": true
  }
}<|MERGE_RESOLUTION|>--- conflicted
+++ resolved
@@ -4,11 +4,7 @@
   "output": "./",
   "codeMakerOutput": "./src/main/java/imports",
   "terraformProviders": [
-<<<<<<< HEAD
-    "aws@~> 3.0"
-=======
     "hashicorp/vsphere@~> 2.0.2"
->>>>>>> 48f3cb9d
   ],
   "context": {
     "excludeStackIdFromLogicalIds": true,
